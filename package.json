{
  "name": "n8n-nodes-starter",
  "version": "0.1.0",
  "description": "Example starter module for custom n8n nodes.",
  "keywords": [
    "n8n-community-node-package"
  ],
  "license": "MIT",
  "homepage": "https://n8n.io",
  "author": {
    "name": "Jan Oberhauser",
    "email": "jan@n8n.io"
  },
  "repository": {
    "type": "git",
    "url": "git+https://github.com/n8n-io/n8n-nodes-starter.git"
  },
  "main": "index.js",
  "scripts": {
    "build": "tsc && gulp build:icons",
    "dev": "tsc --watch",
    "format": "prettier nodes credentials --write",
    "lint": "tslint -p tsconfig.json -c tslint.json; eslint nodes credentials package.json",
    "lintfix": "tslint --fix -p tsconfig.json -c tslint.json; eslint nodes credentials package.json --fix",
    "prepare": "npm run build && npm run lint"
  },
  "files": [
    "dist"
  ],
  "n8n": {
    "credentials": [
      "dist/credentials/ExampleCredentials.credentials.js",
      "dist/credentials/HttpBinApi.credentials.js"
    ],
    "nodes": [
      "dist/nodes/ExampleNode/ExampleNode.node.js",
      "dist/nodes/HttpBin/HttpBin.node.js"
    ]
  },
  "devDependencies": {
    "@types/express": "^4.17.6",
    "@types/request-promise-native": "~1.0.15",
    "@typescript-eslint/parser": "^5.29.0",
    "eslint-plugin-n8n-nodes-base": "^1.2.0",
    "gulp": "^4.0.2",
<<<<<<< HEAD
    "n8n-core": "~0.123.0",
    "n8n-workflow": "~0.105.0",
=======
    "n8n-core": "^0.124.0",
    "n8n-workflow": "^0.106.0",
>>>>>>> 7ac69f81
    "prettier": "^2.7.1",
    "tslint": "^6.1.2",
    "typescript": "~4.6.0"
  }
}<|MERGE_RESOLUTION|>--- conflicted
+++ resolved
@@ -43,13 +43,8 @@
     "@typescript-eslint/parser": "^5.29.0",
     "eslint-plugin-n8n-nodes-base": "^1.2.0",
     "gulp": "^4.0.2",
-<<<<<<< HEAD
-    "n8n-core": "~0.123.0",
-    "n8n-workflow": "~0.105.0",
-=======
     "n8n-core": "^0.124.0",
     "n8n-workflow": "^0.106.0",
->>>>>>> 7ac69f81
     "prettier": "^2.7.1",
     "tslint": "^6.1.2",
     "typescript": "~4.6.0"
